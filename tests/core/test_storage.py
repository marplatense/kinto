# -*- coding: utf-8 -*-

import mock

from kinto.core.utils import sqlalchemy
<<<<<<< HEAD
from kinto.core import utils
from kinto.core.storage import (
    exceptions, Filter, generators, memory, postgresql,
    Sort, StorageBase, heartbeat
)
from kinto.core.testing import (unittest, DummyRequest, load_default_settings,
                                skip_if_travis, skip_if_no_postgresql)

from .support import ThreadMixin


RECORD_ID = '472be9ec-26fe-461b-8282-9c4e4b207ab3'
=======
from kinto.core.storage import generators, memory, postgresql, exceptions, StorageBase
from kinto.core.testing import (unittest, skip_if_no_postgresql)
from kinto.core.storage.testing import StorageTest
>>>>>>> 7fe636b7


class GeneratorTest(unittest.TestCase):
    def test_generic_has_mandatory_override(self):
        self.assertRaises(NotImplementedError, generators.Generator)

    def test_id_generator_must_respect_storage_backends(self):
        class Dumb(generators.Generator):
            def __call__(self):
                return '*' * 80

        self.assertRaises(AssertionError, Dumb)

    def test_default_generator_allow_underscores_dash_alphabet(self):
        class Dumb(generators.Generator):
            def __call__(self):
                return '1234'

        generator = Dumb()
        self.assertTrue(generator.match('1_2_3-abc'))
        self.assertTrue(generator.match('abc_123'))
        self.assertFalse(generator.match('-1_2_3-abc'))
        self.assertFalse(generator.match('_1_2_3-abc'))

    def test_uuid_generator_pattern_allows_uuid_only(self):
        invalid_uuid = 'XXX-00000000-0000-5000-a000-000000000000'
        generator = generators.UUID4()
        self.assertFalse(generator.match(invalid_uuid))

    def test_uuid_generator_pattern_is_not_restricted_to_uuid4(self):
        generator = generators.UUID4()
        valid_uuid = 'fd800e8d-e8e9-3cac-f502-816cbed9bb6c'
        self.assertTrue(generator.match(valid_uuid))
        invalid_uuid4 = '00000000-0000-5000-a000-000000000000'
        self.assertTrue(generator.match(invalid_uuid4))
        invalid_uuid4 = '00000000-0000-4000-e000-000000000000'
        self.assertTrue(generator.match(invalid_uuid4))


class StorageBaseTest(unittest.TestCase):
    def setUp(self):
        self.storage = StorageBase()

    def test_mandatory_overrides(self):
        calls = [
            (self.storage.initialize_schema,),
            (self.storage.flush,),
            (self.storage.collection_timestamp, '', ''),
            (self.storage.create, '', '', {}),
            (self.storage.get, '', '', ''),
            (self.storage.update, '', '', '', {}),
            (self.storage.delete, '', '', ''),
            (self.storage.delete_all, '', ''),
            (self.storage.purge_deleted, '', ''),
            (self.storage.get_all, '', ''),
        ]
        for call in calls:
            self.assertRaises(NotImplementedError, *call)

    def test_backend_error_message_provides_given_message_if_defined(self):
        error = exceptions.BackendError(message="Connection Error")
        self.assertEqual(str(error), "Connection Error")

    def test_backenderror_message_default_to_original_exception_message(self):
        error = exceptions.BackendError(ValueError("Pool Error"))
        self.assertEqual(str(error), "ValueError: Pool Error")


class MemoryStorageTest(StorageTest, unittest.TestCase):
    backend = memory

    def setUp(self):
        super(MemoryStorageTest, self).setUp()
        self.client_error_patcher = mock.patch.object(
            self.storage,
            '_bump_timestamp',
            side_effect=exceptions.BackendError("Segmentation fault."))

    def test_backend_error_provides_original_exception(self):
        pass

    def test_raises_backend_error_if_error_occurs_on_client(self):
        pass

    def test_backend_error_is_raised_anywhere(self):
        pass

    def test_backenderror_message_default_to_original_exception_message(self):
        pass

    def test_ping_logs_error_if_unavailable(self):
        pass


@skip_if_no_postgresql
class PostgreSQLStorageTest(StorageTest, unittest.TestCase):
    backend = postgresql
    settings = load_default_settings('storage')

    def setUp(self):
        super(PostgreSQLStorageTest, self).setUp()
        self.client_error_patcher = mock.patch.object(
            self.storage.client,
            'session_factory',
            side_effect=sqlalchemy.exc.SQLAlchemyError)

    def test_number_of_fetched_records_can_be_limited_in_settings(self):
        for i in range(4):
            self.create_record({'phone': 'tel-%s' % i})

        results, count = self.storage.get_all(**self.storage_kw)
        self.assertEqual(len(results), 4)

        settings = self.settings.copy()
        settings['storage_max_fetch_size'] = 2
        config = self._get_config(settings=settings)
        limited = self.backend.load_from_config(config)

        results, count = limited.get_all(**self.storage_kw)
        self.assertEqual(len(results), 2)

    def test_connection_is_rolledback_if_error_occurs(self):
        with self.storage.client.connect() as conn:
            query = "DELETE FROM metadata WHERE name = 'roll';"
            conn.execute(query)

        try:
            with self.storage.client.connect() as conn:
                query = "INSERT INTO metadata VALUES ('roll', 'back');"
                conn.execute(query)
                conn.commit()

                query = "INSERT INTO metadata VALUES ('roll', 'rock');"
                conn.execute(query)

                raise sqlalchemy.exc.TimeoutError()
        except exceptions.BackendError:
            pass

        with self.storage.client.connect() as conn:
            query = "SELECT COUNT(*) FROM metadata WHERE name = 'roll';"
            result = conn.execute(query)
            self.assertEqual(result.fetchone()[0], 1)

    def test_pool_object_is_shared_among_backend_instances(self):
        config = self._get_config()
        storage1 = self.backend.load_from_config(config)
        storage2 = self.backend.load_from_config(config)
        self.assertEqual(id(storage1.client),
                         id(storage2.client))

    def test_warns_if_configured_pool_size_differs_for_same_backend_type(self):
        self.backend.load_from_config(self._get_config())
        settings = self.settings.copy()
        settings['storage_pool_size'] = 1
        msg = ('Reuse existing PostgreSQL connection. Parameters storage_* '
               'will be ignored.')
        with mock.patch('kinto.core.storage.postgresql.client.'
                        'warnings.warn') as mocked:
            self.backend.load_from_config(self._get_config(settings=settings))
            mocked.assert_any_call(msg)<|MERGE_RESOLUTION|>--- conflicted
+++ resolved
@@ -3,24 +3,9 @@
 import mock
 
 from kinto.core.utils import sqlalchemy
-<<<<<<< HEAD
-from kinto.core import utils
-from kinto.core.storage import (
-    exceptions, Filter, generators, memory, postgresql,
-    Sort, StorageBase, heartbeat
-)
-from kinto.core.testing import (unittest, DummyRequest, load_default_settings,
-                                skip_if_travis, skip_if_no_postgresql)
-
-from .support import ThreadMixin
-
-
-RECORD_ID = '472be9ec-26fe-461b-8282-9c4e4b207ab3'
-=======
 from kinto.core.storage import generators, memory, postgresql, exceptions, StorageBase
-from kinto.core.testing import (unittest, skip_if_no_postgresql)
+from kinto.core.testing import (unittest, skip_if_no_postgresql, load_default_settings)
 from kinto.core.storage.testing import StorageTest
->>>>>>> 7fe636b7
 
 
 class GeneratorTest(unittest.TestCase):
